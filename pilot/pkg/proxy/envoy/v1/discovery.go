--- conflicted
+++ resolved
@@ -118,10 +118,7 @@
 	lastClearCache     time.Time
 	clearCacheTimerSet bool
 	clearCacheMutex    sync.Mutex
-<<<<<<< HEAD
-=======
 	clearCacheTime     = 1
->>>>>>> 5e3441dc
 )
 
 func init() {
@@ -504,26 +501,16 @@
 func (ds *DiscoveryService) clearCache() {
 	clearCacheMutex.Lock()
 	defer clearCacheMutex.Unlock()
-<<<<<<< HEAD
-	if time.Since(lastClearCache) < 60*time.Second {
-		if !clearCacheTimerSet {
-			clearCacheTimerSet = true
-			time.AfterFunc(61*time.Second, func() {
-=======
 
 	if time.Since(lastClearCache) < time.Duration(clearCacheTime) * time.Second {
 		if !clearCacheTimerSet {
 			clearCacheTimerSet = true
 			time.AfterFunc(time.Duration(clearCacheTime) * time.Second, func() {
->>>>>>> 5e3441dc
 				clearCacheTimerSet = false
 				ds.clearCache() // it's after time - so will clear the cache
 			})
 		}
-<<<<<<< HEAD
-=======
 		return
->>>>>>> 5e3441dc
 	}
 	// TODO: clear the RDS few seconds after CDS !!
 	lastClearCache = time.Now()
